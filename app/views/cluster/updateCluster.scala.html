--- conflicted
+++ resolved
@@ -28,15 +28,9 @@
     <fieldset>
         <input type="hidden" name="operation" value="Update">
         <input type="hidden" name="name" value="@clusterName">
-<<<<<<< HEAD
-        @b3.text(form("zkHosts"), '_label -> "Cluster Zookeeper Hosts", 'placeholder -> "zk1:2181,zk2:2181,zk3:2181", 'autoFocus -> true)
-        @b3.select(form("kafkaVersion"), options = kafka.manager.KafkaVersion.formSelectList, '_label -> "Kafka Version")
-        @b3.checkbox(form("jmxEnabled"), '_text -> "Enable JMX Polling")
-=======
         @b3.text(form("zkHosts"), '_label -> "Cluster Zookeeper Hosts", 'placeholder -> "zk1:2181,zk2:2181,zk3:2181/NAMESPACE", 'autoFocus -> true)
         @b3.select( form("kafkaVersion"), options = kafka.manager.KafkaVersion.formSelectList, '_label -> "Kafka Version" )
         @b3.checkbox(form("jmxEnabled"), '_text -> "Enable JMX Polling (Set JMX_PORT env variable before starting kafka server)")
->>>>>>> a84296e9
         @b3.checkbox(form("filterConsumers"), '_text -> "Filter out inactive consumers")
         @b3.checkbox(form("logkafkaEnabled"), '_text -> "Enable Logkafka")
         @b3.checkbox(form("activeOffsetCacheEnabled"), '_text -> "Enable Active OffsetCache (Not recommended for large # of consumers)")
