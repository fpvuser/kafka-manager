/**
 * Copyright 2015 Yahoo Inc. Licensed under the Apache License, Version 2.0
 * See accompanying LICENSE file.
 */

package models.form

import kafka.manager.ClusterConfig

/**
 * @author hiral
 */
sealed trait Operation
case object Enable extends Operation
case object Disable extends Operation
case object Delete extends Operation
case object Update extends Operation
case class Unknown(operation: String) extends Operation

object Operation {
  implicit def fromString(s:String) : Operation = {
    s match {
      case "Enable" => Enable
      case "Disable" => Disable
      case "Delete" => Delete
      case "Update" => Update
      case a: Any => Unknown(a.toString)
    }
  }
}

object ClusterOperation {
<<<<<<< HEAD
  def apply(operation: String, name: String, version: String, zkHosts: String, zkMaxRetry: Int, jmxEnabled: Boolean, displaySizeEnabled: Boolean): ClusterOperation = {
    ClusterOperation(operation,ClusterConfig(name, version, zkHosts, zkMaxRetry, jmxEnabled, displaySizeEnabled))
  }

  def customUnapply(co: ClusterOperation) : Option[(String, String, String, String, Int, Boolean, Boolean)] = {
    Option((co.op.toString,co.clusterConfig.name, co.clusterConfig.version.toString,co.clusterConfig.curatorConfig.zkConnect,co.clusterConfig.curatorConfig.zkMaxRetry,co.clusterConfig.jmxEnabled,co.clusterConfig.displaySizeEnabled))
=======
  def apply(operation: String,
            name: String,
            version: String,
            zkHosts: String,
            zkMaxRetry: Int,
            jmxEnabled: Boolean,
            filterConsumers: Boolean,
            logkafkaEnabled: Boolean, 
            activeOffsetCacheEnabled: Boolean): ClusterOperation = {
    ClusterOperation(operation,ClusterConfig(name, version, zkHosts, zkMaxRetry, jmxEnabled, filterConsumers, logkafkaEnabled, activeOffsetCacheEnabled))
  }

  def customUnapply(co: ClusterOperation) : Option[(String, String, String, String, Int, Boolean, Boolean, Boolean, Boolean)] = {
    Option((co.op.toString, co.clusterConfig.name, co.clusterConfig.version.toString,
            co.clusterConfig.curatorConfig.zkConnect, co.clusterConfig.curatorConfig.zkMaxRetry,
            co.clusterConfig.jmxEnabled, co.clusterConfig.filterConsumers, co.clusterConfig.logkafkaEnabled, co.clusterConfig.activeOffsetCacheEnabled))
>>>>>>> b0fb7f28
  }
}

case class ClusterOperation private(op: Operation, clusterConfig: ClusterConfig)

<|MERGE_RESOLUTION|>--- conflicted
+++ resolved
@@ -30,14 +30,6 @@
 }
 
 object ClusterOperation {
-<<<<<<< HEAD
-  def apply(operation: String, name: String, version: String, zkHosts: String, zkMaxRetry: Int, jmxEnabled: Boolean, displaySizeEnabled: Boolean): ClusterOperation = {
-    ClusterOperation(operation,ClusterConfig(name, version, zkHosts, zkMaxRetry, jmxEnabled, displaySizeEnabled))
-  }
-
-  def customUnapply(co: ClusterOperation) : Option[(String, String, String, String, Int, Boolean, Boolean)] = {
-    Option((co.op.toString,co.clusterConfig.name, co.clusterConfig.version.toString,co.clusterConfig.curatorConfig.zkConnect,co.clusterConfig.curatorConfig.zkMaxRetry,co.clusterConfig.jmxEnabled,co.clusterConfig.displaySizeEnabled))
-=======
   def apply(operation: String,
             name: String,
             version: String,
@@ -46,15 +38,15 @@
             jmxEnabled: Boolean,
             filterConsumers: Boolean,
             logkafkaEnabled: Boolean, 
-            activeOffsetCacheEnabled: Boolean): ClusterOperation = {
+            activeOffsetCacheEnabled: Boolean,
+            displaySizeEnabled: Boolean): ClusterOperation = {
     ClusterOperation(operation,ClusterConfig(name, version, zkHosts, zkMaxRetry, jmxEnabled, filterConsumers, logkafkaEnabled, activeOffsetCacheEnabled))
   }
 
-  def customUnapply(co: ClusterOperation) : Option[(String, String, String, String, Int, Boolean, Boolean, Boolean, Boolean)] = {
+  def customUnapply(co: ClusterOperation) : Option[(String, String, String, String, Int, Boolean, Boolean, Boolean, Boolean, Boolean)] = {
     Option((co.op.toString, co.clusterConfig.name, co.clusterConfig.version.toString,
             co.clusterConfig.curatorConfig.zkConnect, co.clusterConfig.curatorConfig.zkMaxRetry,
-            co.clusterConfig.jmxEnabled, co.clusterConfig.filterConsumers, co.clusterConfig.logkafkaEnabled, co.clusterConfig.activeOffsetCacheEnabled))
->>>>>>> b0fb7f28
+            co.clusterConfig.jmxEnabled, co.clusterConfig.filterConsumers, co.clusterConfig.logkafkaEnabled, co.clusterConfig.activeOffsetCacheEnabled, co.clusterConfig.displaySizeEnabled))
   }
 }
 
