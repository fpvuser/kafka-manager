--- conflicted
+++ resolved
@@ -35,11 +35,8 @@
     Kafka_1_0_0 -> zero90.LogConfig,
     Kafka_1_0_1 -> zero90.LogConfig,
     Kafka_1_1_0 -> zero90.LogConfig,
-<<<<<<< HEAD
-    Kafka_1_1_1 -> zero90.LogConfig
-=======
+    Kafka_1_1_1 -> zero90.LogConfig,
     Kafka_2_0_0 -> zero90.LogConfig
->>>>>>> 6951836b
     )
 
   def configNames(version: KafkaVersion) : Set[String] = {
